describe Solargraph::ApiMap::Source do
  it "finds require calls" do
    code = %(
      require 'solargraph'
    )
    source = Solargraph::ApiMap::Source.virtual('file.rb', code)
    expect(source.required).to include('solargraph')
  end

  it "ignores dynamic require calls" do
    code = %(
      path = 'solargraph'
      require path
    )
    source = Solargraph::ApiMap::Source.virtual('file.rb', code)
    expect(source.required.length).to eq(0)
  end

<<<<<<< HEAD
  it "finds attributes in YARD directives" do
    code = %(
      class Foo
        # @!attribute [r] bar
        #   @return [String]
      end
    )
    source = Solargraph::ApiMap::Source.virtual('file.rb', code)
    expect(source.attribute_pins.length).to eq(1)
    expect(source.attribute_pins[0].name).to eq('bar')
=======
  it "pins global variables" do
    code = %(
      $foo = 'foo'
    )
    source = Solargraph::ApiMap::Source.virtual('file.rb', code)
    expect(source.global_variable_pins.length).to eq(1)
    expect(source.global_variable_pins[0].name).to eq('$foo')
>>>>>>> a44d68c1
  end
end<|MERGE_RESOLUTION|>--- conflicted
+++ resolved
@@ -16,7 +16,6 @@
     expect(source.required.length).to eq(0)
   end
 
-<<<<<<< HEAD
   it "finds attributes in YARD directives" do
     code = %(
       class Foo
@@ -27,7 +26,8 @@
     source = Solargraph::ApiMap::Source.virtual('file.rb', code)
     expect(source.attribute_pins.length).to eq(1)
     expect(source.attribute_pins[0].name).to eq('bar')
-=======
+  end
+
   it "pins global variables" do
     code = %(
       $foo = 'foo'
@@ -35,6 +35,5 @@
     source = Solargraph::ApiMap::Source.virtual('file.rb', code)
     expect(source.global_variable_pins.length).to eq(1)
     expect(source.global_variable_pins[0].name).to eq('$foo')
->>>>>>> a44d68c1
   end
 end