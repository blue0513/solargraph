--- conflicted
+++ resolved
@@ -1,34 +1,31 @@
-$LOAD_PATH.unshift File.dirname(__FILE__) + '/lib'
-require 'solargraph/version'
-require 'date'
-
-Gem::Specification.new do |s|
-  s.name        = 'solargraph'
-  s.version     = Solargraph::VERSION
-  s.date        = Date.today.strftime("%Y-%m-%d")
-  s.summary     = "Solargraph for Ruby"
-  s.description = "IDE tools for code completion and inline documentation"
-  s.authors     = ["Fred Snyder"]
-  s.email       = 'admin@castwide.com'
-  s.files       = Dir['lib/**/*'] + Dir['yardoc/**/*']
-  s.homepage    = 'http://solargraph.org'
-  s.license     = 'MIT'
-  s.executables   = ['solargraph']
-
-  s.required_ruby_version = '>= 2.2.2'
-  s.add_runtime_dependency 'parser', '~> 2.4'
-  s.add_runtime_dependency 'thor', '~> 0.19', '>= 0.19.4'
-  s.add_runtime_dependency 'sinatra', '~> 2'
-  s.add_runtime_dependency 'yard', '~> 0.9'
-<<<<<<< HEAD
-  s.add_runtime_dependency 'bundler'
-=======
-  s.add_runtime_dependency 'puma'
->>>>>>> 0ebe4be9
-
-  s.add_development_dependency 'rspec', '~> 3.5', '>= 3.5.0'
-  s.add_development_dependency 'rack-test', '~> 0.7'
-  s.add_development_dependency 'simplecov', '~> 0.14'
-  s.add_development_dependency 'debase', '~> 0.2'
-  s.add_development_dependency 'ruby-debug-ide', '~> 0.6'
-end
+$LOAD_PATH.unshift File.dirname(__FILE__) + '/lib'
+require 'solargraph/version'
+require 'date'
+
+Gem::Specification.new do |s|
+  s.name        = 'solargraph'
+  s.version     = Solargraph::VERSION
+  s.date        = Date.today.strftime("%Y-%m-%d")
+  s.summary     = "Solargraph for Ruby"
+  s.description = "IDE tools for code completion and inline documentation"
+  s.authors     = ["Fred Snyder"]
+  s.email       = 'admin@castwide.com'
+  s.files       = Dir['lib/**/*'] + Dir['yardoc/**/*']
+  s.homepage    = 'http://solargraph.org'
+  s.license     = 'MIT'
+  s.executables   = ['solargraph']
+
+  s.required_ruby_version = '>= 2.2.2'
+  s.add_runtime_dependency 'parser', '~> 2.4'
+  s.add_runtime_dependency 'thor', '~> 0.19', '>= 0.19.4'
+  s.add_runtime_dependency 'sinatra', '~> 2'
+  s.add_runtime_dependency 'yard', '~> 0.9'
+  s.add_runtime_dependency 'bundler'
+  s.add_runtime_dependency 'puma'
+
+  s.add_development_dependency 'rspec', '~> 3.5', '>= 3.5.0'
+  s.add_development_dependency 'rack-test', '~> 0.7'
+  s.add_development_dependency 'simplecov', '~> 0.14'
+  s.add_development_dependency 'debase', '~> 0.2'
+  s.add_development_dependency 'ruby-debug-ide', '~> 0.6'
+end