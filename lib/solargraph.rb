require 'solargraph/version'
require 'rubygems/package'
require 'yard-solargraph'

module Solargraph
<<<<<<< HEAD
=======
  class InvalidOffsetError <      RangeError; end
  class DiagnosticsError <        RuntimeError; end
  class FileNotFoundError <       Exception; end
  class SourceNotAvailableError < StandardError; end

>>>>>>> e57c8dca
  autoload :Shell,          'solargraph/shell'
  autoload :Source,         'solargraph/source'
  autoload :ApiMap,         'solargraph/api_map'
  autoload :NodeMethods,    'solargraph/node_methods'
  autoload :Suggestion,     'solargraph/suggestion'
  autoload :Server,         'solargraph/server'
  autoload :YardMap,        'solargraph/yard_map'
  autoload :Pin,            'solargraph/pin'
  autoload :LiveMap,        'solargraph/live_map'
  autoload :ServerMethods,  'solargraph/server_methods'
  autoload :Plugin,         'solargraph/plugin'
  autoload :CoreFills,      'solargraph/core_fills'
  autoload :LanguageServer, 'solargraph/language_server'
  autoload :Workspace,      'solargraph/workspace'
  autoload :Page,           'solargraph/page'
  autoload :Library,        'solargraph/library'
<<<<<<< HEAD
  autoload :Tracer,         'solargraph/tracer'
=======
>>>>>>> e57c8dca
  autoload :Diagnostics,    'solargraph/diagnostics'

  YARDOC_PATH = File.join(File.realpath(File.dirname(__FILE__)), '..', 'yardoc')
  YARD_EXTENSION_FILE = File.join(File.realpath(File.dirname(__FILE__)), 'yard-solargraph.rb')
<<<<<<< HEAD

  def self.trace
    tracer = Tracer.load(Dir.pwd)
    at_exit do
      tracer.stop
      File.open 'solargraph.txt', 'w' do |file|
        tracer.log.each do |issue|
          file.puts "[#{issue.severity}] #{issue.message}"
          file.puts "  #{issue.backtrace[0, 2].join($/ + '  ')}"
        end
      end
      if tracer.log.empty?
        puts "Solargraph trace found 0 issues."
      else
        errors = tracer.log(:error).length
        warnings = tracer.log(:warning).length
        puts "Solargraph trace found #{errors} error#{errors == 1 ? '' : 's'} and #{warnings} warning#{warnings == 1 ? '' : 's'}."
      end
    end
    tracer.run
  end
=======
>>>>>>> e57c8dca
end

Solargraph::YardMap::CoreDocs.require_minimum<|MERGE_RESOLUTION|>--- conflicted
+++ resolved
@@ -3,14 +3,11 @@
 require 'yard-solargraph'
 
 module Solargraph
-<<<<<<< HEAD
-=======
   class InvalidOffsetError <      RangeError; end
   class DiagnosticsError <        RuntimeError; end
   class FileNotFoundError <       Exception; end
   class SourceNotAvailableError < StandardError; end
 
->>>>>>> e57c8dca
   autoload :Shell,          'solargraph/shell'
   autoload :Source,         'solargraph/source'
   autoload :ApiMap,         'solargraph/api_map'
@@ -27,15 +24,11 @@
   autoload :Workspace,      'solargraph/workspace'
   autoload :Page,           'solargraph/page'
   autoload :Library,        'solargraph/library'
-<<<<<<< HEAD
   autoload :Tracer,         'solargraph/tracer'
-=======
->>>>>>> e57c8dca
   autoload :Diagnostics,    'solargraph/diagnostics'
 
   YARDOC_PATH = File.join(File.realpath(File.dirname(__FILE__)), '..', 'yardoc')
   YARD_EXTENSION_FILE = File.join(File.realpath(File.dirname(__FILE__)), 'yard-solargraph.rb')
-<<<<<<< HEAD
 
   def self.trace
     tracer = Tracer.load(Dir.pwd)
@@ -57,8 +50,6 @@
     end
     tracer.run
   end
-=======
->>>>>>> e57c8dca
 end
 
 Solargraph::YardMap::CoreDocs.require_minimum