--- conflicted
+++ resolved
@@ -1,763 +1,752 @@
-require 'rubygems'
-require 'parser/current'
-require 'thread'
-
-module Solargraph
-  class ApiMap
-    autoload :Config,    'solargraph/api_map/config'
-<<<<<<< HEAD
-    autoload :Source,    'solargraph/api_map/source'
-=======
->>>>>>> 6f8d9a46
-    autoload :Cache,     'solargraph/api_map/cache'
-    autoload :MethodPin, 'solargraph/api_map/method_pin'
-    autoload :AttrPin,   'solargraph/api_map/attr_pin'
-    autoload :IvarPin,   'solargraph/api_map/ivar_pin'
-    autoload :CvarPin,   'solargraph/api_map/cvar_pin'
-<<<<<<< HEAD
-    autoload :SymbolPin, 'solargraph/api_map/symbol_pin'
-=======
-    autoload :ConstPin,  'solargraph/api_map/const_pin'
->>>>>>> 6f8d9a46
-
-    @@source_cache = {}
-    @@yard_map_cache = {}
-    @@semaphore = Mutex.new
-
-    KEYWORDS = [
-      '__ENCODING__', '__LINE__', '__FILE__', 'BEGIN', 'END', 'alias', 'and',
-      'begin', 'break', 'case', 'class', 'def', 'defined?', 'do', 'else',
-      'elsif', 'end', 'ensure', 'false', 'for', 'if', 'in', 'module', 'next',
-      'nil', 'not', 'or', 'redo', 'rescue', 'retry', 'return', 'self', 'super',
-      'then', 'true', 'undef', 'unless', 'until', 'when', 'while', 'yield'
-    ].freeze
-
-    METHODS_RETURNING_SELF = [
-      'clone', 'dup', 'freeze', 'taint', 'untaint'
-    ].freeze
-
-    include NodeMethods
-    include YardMethods
-
-    # The root directory of the project. The ApiMap will search here for
-    # additional files to parse and analyze.
-    #
-    # @return [String]
-    attr_reader :workspace
-
-    # @return [Array<String>]
-    attr_reader :required
-
-    # @param workspace [String]
-    def initialize workspace = nil
-      @workspace = workspace.gsub(/\\/, '/') unless workspace.nil?
-      clear
-      @workspace_files = []
-      unless @workspace.nil?
-        config = ApiMap::Config.new(@workspace)
-        @workspace_files.concat (config.included - config.excluded)
-      end
-      @sources = {}
-      @virtual_source = nil
-      @virtual_filename = nil
-      @stale = false
-    end
-
-    # @return [Solargraph::YardMap]
-    def yard_map
-      @@semaphore.synchronize {
-        @@yard_map_cache[[required, workspace]] ||= Solargraph::YardMap.new(required: required, workspace: workspace)
-      }
-    end
-
-    def virtualize filename, code, cursor = nil
-      @stale = true
-      @virtual_filename = filename
-      @virtual_source = Source.fix(filename, code, cursor)
-    end
-
-    def append_source code, filename
-      virtualize filename, code
-    end
-
-    def refresh force = false
-      process_maps if @stale or force
-    end
-
-    # Get the docstring associated with a node.
-    #
-    # @param node [AST::Node]
-    # @return [YARD::Docstring]
-    def get_comment_for node
-      filename = get_filename_for(node)
-      return nil if @sources[filename].nil?
-      @sources[filename].docstring_for(node)
-    end
-
-    # @return [Array<Solargraph::Suggestion>]
-    def self.get_keywords
-      @keyword_suggestions ||= KEYWORDS.map{ |s|
-        Suggestion.new(s.to_s, kind: Suggestion::KEYWORD, detail: 'Keyword')
-      }.freeze
-    end
-
-    def namespaces
-      refresh
-      @namespace_map.keys
-    end
-
-    def namespace_exists? name, root = ''
-      !find_fully_qualified_namespace(name, root).nil?
-    end
-
-    def namespaces_in name, root = ''
-      refresh
-      result = []
-      result += inner_namespaces_in(name, root, [])
-      result += yard_map.get_constants name, root
-      fqns = find_fully_qualified_namespace(name, root)
-      unless fqns.nil?
-        nodes = get_namespace_nodes(fqns)
-        get_include_strings_from(*nodes).each { |i|
-          result += yard_map.get_constants(i, root)
-        }
-      end
-      result
-    end
-
-    def find_fully_qualified_namespace name, root = '', skip = []
-      refresh
-      return nil if skip.include?(root)
-      skip.push root
-      if name == ''
-        if root == ''
-          return ''
-        else
-          return find_fully_qualified_namespace(root, '', skip)
-        end
-      else
-        if (root == '')
-          return name unless @namespace_map[name].nil?
-          get_include_strings_from(*file_nodes).each { |i|
-            reroot = "#{root == '' ? '' : root + '::'}#{i}"
-            recname = find_fully_qualified_namespace name.to_s, reroot, skip
-            return recname unless recname.nil?
-          }
-        else
-          roots = root.to_s.split('::')
-          while roots.length > 0
-            fqns = roots.join('::') + '::' + name
-            return fqns unless @namespace_map[fqns].nil?
-            roots.pop
-          end
-          return name unless @namespace_map[name].nil?
-          get_include_strings_from(*file_nodes).each { |i|
-            recname = find_fully_qualified_namespace name, i, skip
-            return recname unless recname.nil?
-          }
-        end
-      end
-      yard_map.find_fully_qualified_namespace(name, root)
-    end
-
-    def get_namespace_nodes(fqns)
-      return file_nodes if fqns == '' or fqns.nil?
-      refresh
-      @namespace_map[fqns] || []
-    end
-
-    def get_instance_variables(namespace, scope = :instance)
-      refresh
-      result = []
-      ip = @ivar_pins[namespace]
-      unless ip.nil?
-        ip.select{ |pin| pin.scope == scope }.each do |pin|
-          result.push pin.suggestion
-        end
-      end
-      result
-    end
-
-    def get_class_variables(namespace)
-      refresh
-      result = []
-      ip = @cvar_pins[namespace]
-      unless ip.nil?
-        ip.each do |pin|
-          result.push pin.suggestion
-        end
-      end
-      result
-    end
-
-    def get_symbols
-      refresh
-      result = []
-      @symbol_pins.each do |pin|
-        result.push pin.suggestion
-      end
-      result
-    end
-
-    def find_parent(node, *types)
-      parents = @parent_stack[node.object_id]
-      parents.each { |p|
-        return p if types.include?(p.type)
-      }
-      nil
-    end
-
-    def get_root_for(node)
-      s = @parent_stack[node.object_id]
-      return nil if s.nil?
-      return node if s.empty?
-      s.last
-    end
-
-    def get_filename_for(node)
-      top = get_root_for(node)
-      @sources.each do |filename, source|
-        return source.filename if source.node.object_id == top.object_id
-      end
-      nil
-    end
-
-    def infer_instance_variable(var, namespace, scope)
-      refresh
-      pins = @ivar_pins[namespace]
-      return nil if pins.nil?
-      pin = pins.select{|p| p.name == var and p.scope == scope}.first
-      return nil if pin.nil?
-      pin.suggestion.return_type
-    end
-
-    def infer_class_variable(var, namespace)
-      refresh
-      fqns = find_fully_qualified_namespace(namespace)
-      pins = @cvar_pins[fqns]
-      return nil if pins.nil?
-      pin = pins.select{|p| p.name == var}.first
-      return nil if pin.nil?
-      pin.suggestion.return_type
-    end
-
-    def get_global_variables
-      # TODO: Get them
-      []
-    end
-
-    def infer_assignment_node_type node, namespace
-      type = cache.get_assignment_node_type(node, namespace)
-      if type.nil?
-        cmnt = get_comment_for(node)
-        if cmnt.nil?
-          name_i = (node.type == :casgn ? 1 : 0) 
-          sig_i = (node.type == :casgn ? 2 : 1)
-          type = infer_literal_node_type(node.children[sig_i])
-          if type.nil?
-            sig = resolve_node_signature(node.children[sig_i])
-            # Avoid infinite loops from variable assignments that reference themselves
-            return nil if node.children[name_i].to_s == sig.split('.').first
-            type = infer_signature_type(sig, namespace)
-          end
-        else
-          t = cmnt.tag(:type)
-          if t.nil?
-            sig = resolve_node_signature(node.children[1])
-            type = infer_signature_type(sig, namespace)
-          else
-            type = t.types[0]
-          end
-        end
-        cache.set_assignment_node_type(node, namespace, type)
-      end
-      type
-    end
-
-    def infer_signature_type signature, namespace, scope: :class
-      cached = cache.get_signature_type(signature, namespace, scope)
-      return cached unless cached.nil?
-      return nil if signature.nil? or signature.empty?
-      result = nil
-      if namespace.end_with?('#class')
-        result = infer_signature_type signature, namespace[0..-7], scope: (scope == :class ? :instance : :class)
-      else
-        parts = signature.split('.', 2)
-        if parts[0].start_with?('@@')
-          type = infer_class_variable(parts[0], namespace)
-          if type.nil? or parts.empty?
-            result = inner_infer_signature_type(parts[1], type, scope: :instance)
-          else
-            result = type
-          end
-        elsif parts[0].start_with?('@')
-          type = infer_instance_variable(parts[0], namespace, scope)
-          if type.nil? or parts.empty?
-            result = inner_infer_signature_type(parts[1], type, scope: :instance)
-          else
-            result = type
-          end
-        else
-          type = find_fully_qualified_namespace(parts[0], namespace)
-          if type.nil?
-            # It's a method call
-            type = inner_infer_signature_type(parts[0], namespace, scope: scope)
-            if parts[1].nil?
-              result = type
-            else
-              result = inner_infer_signature_type(parts[1], type, scope: :instance)
-            end
-          else
-            result = inner_infer_signature_type(parts[1], type, scope: :class)
-          end
-        end
-      end
-      cache.set_signature_type signature, namespace, scope, result
-      result
-    end
-
-    def get_namespace_type namespace, root = ''
-      type = nil
-      fqns = find_fully_qualified_namespace(namespace, root)
-      nodes = get_namespace_nodes(fqns)
-      unless nodes.nil? or nodes.empty? or !nodes[0].kind_of?(AST::Node)
-        type = nodes[0].type if [:class, :module].include?(nodes[0].type)
-      end
-      type
-    end
-
-    # Get an array of singleton methods that are available in the specified
-    # namespace.
-    #
-    # @return [Array<Solargraph::Suggestion>]
-    def get_methods(namespace, root = '', visibility: [:public])
-      refresh
-      namespace = clean_namespace_string(namespace)
-      meths = []
-      meths += inner_get_methods(namespace, root, []) #unless has_yardoc?
-      yard_meths = yard_map.get_methods(namespace, root, visibility: visibility)
-      if yard_meths.any?
-        meths.concat yard_meths
-      else
-        type = get_namespace_type(namespace, root)
-        if type == :class
-          meths += yard_map.get_instance_methods('Class')
-        elsif type == :module
-          meths += yard_map.get_methods('Module')
-        end
-        meths
-      end
-    end
-
-    # Get an array of instance methods that are available in the specified
-    # namespace.
-    #
-    # @return [Array<Solargraph::Suggestion>]
-    def get_instance_methods(namespace, root = '', visibility: [:public])
-      refresh
-      namespace = clean_namespace_string(namespace)
-      if namespace.end_with?('#class')
-        return get_methods(namespace.split('#').first, root, visibility: visibility)
-      end
-      meths = []
-      meths += inner_get_instance_methods(namespace, root, [], visibility) #unless has_yardoc?
-      fqns = find_fully_qualified_namespace(namespace, root)
-      yard_meths = yard_map.get_instance_methods(fqns, '', visibility: visibility)
-      if yard_meths.any?
-        meths.concat yard_meths
-      else
-        type = get_namespace_type(namespace, root)
-        if type == :class
-          meths += yard_map.get_instance_methods('Object')
-        elsif type == :module
-          meths += yard_map.get_instance_methods('Module')
-        end
-      end
-      meths
-    end
-
-    def get_include_strings_from *nodes
-      arr = []
-      nodes.each { |node|
-        next unless node.kind_of?(AST::Node)
-        arr.push unpack_name(node.children[2]) if (node.type == :send and node.children[1] == :include)
-        node.children.each { |n|
-          arr += get_include_strings_from(n) if n.kind_of?(AST::Node) and n.type != :class and n.type != :module
-        }
-      }
-      arr
-    end
-
-    def update filename
-      @@source_cache[filename] ||= Source.load(filename)
-      cache.clear
-    end
-
-    private
-
-    def clear
-      @stale = false
-      @parent_stack = {}
-      @namespace_map = {}
-      @namespace_tree = {}
-      @required = []
-    end
-
-    def process_maps
-      @sources.clear
-      @workspace_files.each do |f|
-        @@source_cache[f] ||= Source.load(f)
-        @sources[f] = @@source_cache[f]
-      end
-      cache.clear
-      @ivar_pins = {}
-      @cvar_pins = {}
-      @const_pins = {}
-      @method_pins = {}
-      @symbol_pins = []
-      @attr_nodes = {}
-      @namespace_includes = {}
-      @superclasses = {}
-      @parent_stack = {}
-      @namespace_map = {}
-      @namespace_tree = {}
-      @required = []
-      unless @virtual_source.nil?
-        @sources[@virtual_filename] = @virtual_source
-      end
-      @sources.values.each { |s|
-        map_parents s.node
-        map_namespaces s
-      }
-      @stale = false
-    end
-
-    # @return [Solargraph::ApiMap::Cache]
-    def cache
-      @cache ||= Cache.new
-    end
-
-    def inner_get_methods(namespace, root = '', skip = [])
-      meths = []
-      return meths if skip.include?(namespace)
-      skip.push namespace
-      fqns = find_fully_qualified_namespace(namespace, root)
-      return meths if fqns.nil?
-      mn = @method_pins[fqns]
-      unless mn.nil?
-        mn.select{ |pin| pin.scope == :class }.each do |pin|
-          meths.push pin.suggestion
-        end
-      end
-      meths.uniq
-    end
-
-    def inner_get_instance_methods(namespace, root, skip, visibility = [:public])
-      fqns = find_fully_qualified_namespace(namespace, root)
-      meths = []
-      return meths if skip.include?(fqns)
-      skip.push fqns
-      an = @attr_nodes[fqns]
-      unless an.nil?
-        an.each do |pin|
-          meths.concat pin.suggestions
-        end
-      end
-      mn = @method_pins[fqns]
-      unless mn.nil?
-        mn.select{|pin| visibility.include?(pin.visibility) and pin.scope == :instance }.each do |pin|
-          meths.push pin.suggestion
-        end
-      end
-      if visibility.include?(:public) or visibility.include?(:protected)
-        sc = @superclasses[fqns]
-        unless sc.nil?
-          meths.concat inner_get_instance_methods(sc, fqns, skip, visibility - [:private])
-          meths.concat yard_map.get_instance_methods(sc, fqns, visibility: visibility - [:private])
-        end
-      end
-      im = @namespace_includes[fqns]
-      unless im.nil?
-        im.each do |i|
-          meths.concat inner_get_instance_methods(i, fqns, skip, visibility)
-        end
-      end
-      meths.uniq
-    end
-
-    def inner_namespaces_in name, root, skip
-      result = []
-      fqns = find_fully_qualified_namespace(name, root)
-      unless fqns.nil? or skip.include?(fqns)
-        skip.push fqns
-        nodes = get_namespace_nodes(fqns)
-        unless nodes.empty?
-          cursor = @namespace_tree
-          parts = fqns.split('::')
-          parts.each { |p|
-            cursor = cursor[p]
-          }
-          unless cursor.nil?
-            cursor.keys.each { |k|
-              type = get_namespace_type(k, fqns)
-              kind = nil
-              detail = nil
-              if type == :class
-                kind = Suggestion::CLASS
-                detail = 'Class'
-              elsif type == :module
-                kind = Suggestion::MODULE
-                detail = 'Module'
-              end
-              result.push Suggestion.new(k, kind: kind, detail: detail)
-            }
-            nodes = get_namespace_nodes(fqns)
-            nodes.each do |n|
-              result.concat get_constant_nodes(n, fqns)
-              get_include_strings_from(n).each { |i|
-                result += inner_namespaces_in(i, fqns, skip)
-              }
-            end
-          end
-        end
-      end
-      result
-    end
-
-    def get_constant_nodes(node, fqns)
-      result = []
-      node.children.each do |n|
-        if n.kind_of?(AST::Node)
-          if n.type == :casgn
-            cmnt = get_comment_for(n)
-            type = infer_assignment_node_type(n, fqns)
-            result.push Suggestion.new(n.children[1].to_s, kind: Suggestion::CONSTANT, documentation: cmnt, return_type: type)
-          else
-            result.concat get_constant_nodes(n, fqns) unless n.type == :class or n.type == :module
-          end
-        end
-      end
-      result
-    end
-
-    # Get a fully qualified namespace for the given signature.
-    # The signature should be in the form of a method chain, e.g.,
-    # method1.method2
-    #
-    # @return [String] The fully qualified namespace for the signature's type
-    #   or nil if a type could not be determined
-    def inner_infer_signature_type signature, namespace, scope: :instance
-      orig = namespace
-      namespace = clean_namespace_string(namespace)
-      return nil if signature.nil?
-      signature.gsub!(/\.$/, '')
-      if signature.nil? or signature.empty?
-        if scope == :class
-          return "#{namespace}#class"
-        else
-          return "#{namespace}"
-        end
-      end
-      if !namespace.nil? and namespace.end_with?('#class')
-        return inner_infer_signature_type signature, namespace[0..-7], scope: (scope == :class ? :instance : :class)
-      end
-      parts = signature.split('.')
-      type = find_fully_qualified_namespace(namespace)
-      type ||= ''
-      top = true
-      while parts.length > 0 and !type.nil?
-        p = parts.shift
-        next if p.empty?
-        next if !type.nil? and !type.empty? and METHODS_RETURNING_SELF.include?(p)
-        if top and scope == :class
-          if p == 'self'
-            top = false
-            return "Class<#{type}>" if parts.empty?
-            sub = inner_infer_signature_type(parts.join('.'), type, scope: :class)
-            return sub unless sub.to_s == ''
-            next
-          end
-          if p == 'new'
-            scope = :instance
-            type = namespace
-            top = false
-            next
-          end
-          first_class = find_fully_qualified_namespace(p, namespace)
-          sub = nil
-          sub = inner_infer_signature_type(parts.join('.'), first_class, scope: :class) unless first_class.nil?
-          return sub unless sub.to_s == ''
-        end
-        if top and scope == :instance and p == 'self'
-          return type if parts.empty?
-          sub = infer_signature_type(parts.join('.'), type, scope: :instance)
-          return sub unless sub.to_s == ''
-        end
-        if top and scope == :instance and p == '[]' and !orig.nil?
-          if orig.start_with?('Array<')
-            match = orig.match(/Array<([a-z0-9:_]*)/i)[1]
-            type = match
-            next
-          end
-        end
-        unless p == 'new' and scope != :instance
-          if scope == :instance
-            visibility = [:public]
-            visibility.push :private, :protected if top
-            meths = get_instance_methods(type, visibility: visibility)
-            meths += get_methods('') if top or type.to_s == ''
-          else
-            meths = get_methods(type)
-          end
-          meths.delete_if{ |m| m.insert != p }
-          return nil if meths.empty?
-          type = nil
-          match = meths[0].return_type
-          unless match.nil?
-            cleaned = clean_namespace_string(match)
-            if cleaned.end_with?('#class')
-              return inner_infer_signature_type(parts.join('.'), cleaned.split('#').first, scope: :class)
-            else
-              type = find_fully_qualified_namespace(cleaned)
-            end
-          end
-        end
-        scope = :instance
-        top = false
-      end
-      type
-    end
-
-    def map_parents node, tree = []
-      if node.kind_of?(AST::Node)
-        @parent_stack[node.object_id] = tree
-        node.children.each { |c|
-          map_parents c, [node] + tree
-        }
-      end
-    end
-
-    def add_to_namespace_tree tree
-      cursor = @namespace_tree
-      tree.each { |t|
-        cursor[t.to_s] ||= {}
-        cursor = cursor[t.to_s]
-      }
-    end
-
-    def map_namespaces source
-      inner_map_namespaces source, source.node
-    end
-
-    def inner_map_namespaces source, node, tree = [], visibility = :public, scope = :instance, fqn = nil
-      if node.kind_of?(AST::Node)
-        return if node.type == :str or node.type == :dstr
-        if node.type == :class or node.type == :module
-          visibility = :public
-          if node.children[0].kind_of?(AST::Node) and node.children[0].children[0].kind_of?(AST::Node) and node.children[0].children[0].type == :cbase
-            tree = pack_name(node.children[0])
-          else
-            tree = tree + pack_name(node.children[0])
-          end
-          add_to_namespace_tree tree
-          fqn = tree.join('::')
-          @namespace_map[fqn] ||= []
-          @namespace_map[fqn].push node
-          if node.type == :class and !node.children[1].nil?
-            sc = unpack_name(node.children[1])
-            @superclasses[fqn] = sc
-          end
-        end
-        file = source.filename
-        node.children.each do |c|
-          if c.kind_of?(AST::Node)
-            if c.type == :ivasgn
-              @ivar_pins[fqn || ''] ||= []
-              par = find_parent(c, :class, :module, :def, :defs)
-              local_scope = ( (par.kind_of?(AST::Node) and par.type == :def) ? :instance : :class )
-              if c.children[1].nil?
-                ora = find_parent(c, :or_asgn)
-                unless ora.nil?
-                  u = c.updated(:ivasgn, c.children + ora.children[1..-1], nil)
-                  @ivar_pins[fqn || ''].push IvarPin.new(self, u, fqn || '', local_scope, source.docstring_for(c))  
-                end
-              else
-                @ivar_pins[fqn || ''].push IvarPin.new(self, c, fqn || '', local_scope, source.docstring_for(c))
-              end
-            elsif c.type == :cvasgn
-<<<<<<< HEAD
-              @cvar_pins[fqn || ''] ||= []
-              if c.children[1].nil?
-                ora = find_parent(c, :or_asgn)
-                unless ora.nil?
-                  u = c.updated(:cvasgn, c.children + ora.children[1..-1], nil)
-                  @cvar_pins[fqn || ''].push CvarPin.new(self, u, fqn || '', source.docstring_for(c))  
-                end
-              else
-                @cvar_pins[fqn || ''].push CvarPin.new(self, c, fqn || '', source.docstring_for(c))
-              end
-            elsif c.type == :sym
-              @symbol_pins.push SymbolPin.new(c)
-=======
-              @cvar_pins[fqn] ||= []
-              @cvar_pins[fqn].push CvarPin.new(self, c, fqn, get_comment_for(c))
-            elsif c.type == :casgn
-              @const_pins[fqn] ||= []
-              @const_pins[fqn].push ConstPin.new(self, c, fqn, get_comment_for(c))
->>>>>>> 6f8d9a46
-            else
-              unless fqn.nil?
-                if c.kind_of?(AST::Node)
-                  if c.type == :def and c.children[0].to_s[0].match(/[a-z]/i)
-                    @method_pins[fqn] ||= []
-                    cmnt = source.docstring_for(c)
-                    @method_pins[fqn].push MethodPin.new(source, c, fqn, scope, visibility, source.docstring_for(c))
-                    inner_map_namespaces source, c, tree, visibility, scope, fqn
-                    next
-                  elsif c.type == :defs
-                    @method_pins[fqn] ||= []
-                    @method_pins[fqn].push MethodPin.new(source, c, fqn, :class, :public, source.docstring_for(c))
-                    inner_map_namespaces source, c, tree, :public, :class, fqn
-                    next
-                  elsif c.type == :send and [:public, :protected, :private].include?(c.children[1])
-                    visibility = c.children[1]
-                  elsif c.type == :send and c.children[1] == :include #and node.type == :class
-                    @namespace_includes[fqn] ||= []
-                    c.children[2..-1].each do |i|
-                      @namespace_includes[fqn].push unpack_name(i)
-                    end
-                  elsif c.type == :send and [:attr_reader, :attr_writer, :attr_accessor].include?(c.children[1])
-                    @attr_nodes[fqn] ||= []
-                    @attr_nodes[fqn].push AttrPin.new(c)
-                  elsif c.type == :sclass and c.children[0].type == :self
-                    inner_map_namespaces source, c, tree, :public, :class, fqn
-                    next
-                  end
-                end
-              end
-              if c.type == :send and c.children[1] == :require
-                if c.children[2].kind_of?(AST::Node) and c.children[2].type == :str
-                  @required.push c.children[2].children[0].to_s
-                end
-              end
-              inner_map_namespaces source, c, tree, visibility, scope, fqn
-            end
-          end
-        end
-      end
-    end
-
-    def file_nodes
-      @sources.values.map(&:node)
-    end
-
-    def clean_namespace_string namespace
-      result = namespace.to_s.gsub(/<.*$/, '')
-      if result == 'Class' and namespace.include?('<')
-        subtype = namespace.match(/<([a-z0-9:_]*)/i)[1]
-        result = "#{subtype}#class"
-      end
-      result
-    end
-  end
-end
+require 'rubygems'
+require 'parser/current'
+require 'thread'
+
+module Solargraph
+  class ApiMap
+    autoload :Config,    'solargraph/api_map/config'
+    autoload :Source,    'solargraph/api_map/source'
+    autoload :Cache,     'solargraph/api_map/cache'
+    autoload :MethodPin, 'solargraph/api_map/method_pin'
+    autoload :AttrPin,   'solargraph/api_map/attr_pin'
+    autoload :IvarPin,   'solargraph/api_map/ivar_pin'
+    autoload :CvarPin,   'solargraph/api_map/cvar_pin'
+    autoload :SymbolPin, 'solargraph/api_map/symbol_pin'
+    autoload :ConstPin,  'solargraph/api_map/const_pin'
+
+    @@source_cache = {}
+    @@yard_map_cache = {}
+    @@semaphore = Mutex.new
+
+    KEYWORDS = [
+      '__ENCODING__', '__LINE__', '__FILE__', 'BEGIN', 'END', 'alias', 'and',
+      'begin', 'break', 'case', 'class', 'def', 'defined?', 'do', 'else',
+      'elsif', 'end', 'ensure', 'false', 'for', 'if', 'in', 'module', 'next',
+      'nil', 'not', 'or', 'redo', 'rescue', 'retry', 'return', 'self', 'super',
+      'then', 'true', 'undef', 'unless', 'until', 'when', 'while', 'yield'
+    ].freeze
+
+    METHODS_RETURNING_SELF = [
+      'clone', 'dup', 'freeze', 'taint', 'untaint'
+    ].freeze
+
+    include NodeMethods
+    include YardMethods
+
+    # The root directory of the project. The ApiMap will search here for
+    # additional files to parse and analyze.
+    #
+    # @return [String]
+    attr_reader :workspace
+
+    # @return [Array<String>]
+    attr_reader :required
+
+    # @param workspace [String]
+    def initialize workspace = nil
+      @workspace = workspace.gsub(/\\/, '/') unless workspace.nil?
+      clear
+      @workspace_files = []
+      unless @workspace.nil?
+        config = ApiMap::Config.new(@workspace)
+        @workspace_files.concat (config.included - config.excluded)
+      end
+      @sources = {}
+      @virtual_source = nil
+      @virtual_filename = nil
+      @stale = false
+    end
+
+    # @return [Solargraph::YardMap]
+    def yard_map
+      @@semaphore.synchronize {
+        @@yard_map_cache[[required, workspace]] ||= Solargraph::YardMap.new(required: required, workspace: workspace)
+      }
+    end
+
+    def virtualize filename, code, cursor = nil
+      @stale = true
+      @virtual_filename = filename
+      @virtual_source = Source.fix(filename, code, cursor)
+    end
+
+    def append_source code, filename
+      virtualize filename, code
+    end
+
+    def refresh force = false
+      process_maps if @stale or force
+    end
+
+    # Get the docstring associated with a node.
+    #
+    # @param node [AST::Node]
+    # @return [YARD::Docstring]
+    def get_comment_for node
+      filename = get_filename_for(node)
+      return nil if @sources[filename].nil?
+      @sources[filename].docstring_for(node)
+    end
+
+    # @return [Array<Solargraph::Suggestion>]
+    def self.get_keywords
+      @keyword_suggestions ||= KEYWORDS.map{ |s|
+        Suggestion.new(s.to_s, kind: Suggestion::KEYWORD, detail: 'Keyword')
+      }.freeze
+    end
+
+    def namespaces
+      refresh
+      @namespace_map.keys
+    end
+
+    def namespace_exists? name, root = ''
+      !find_fully_qualified_namespace(name, root).nil?
+    end
+
+    def namespaces_in name, root = ''
+      refresh
+      result = []
+      result += inner_namespaces_in(name, root, [])
+      result += yard_map.get_constants name, root
+      fqns = find_fully_qualified_namespace(name, root)
+      unless fqns.nil?
+        nodes = get_namespace_nodes(fqns)
+        get_include_strings_from(*nodes).each { |i|
+          result += yard_map.get_constants(i, root)
+        }
+      end
+      result
+    end
+
+    def find_fully_qualified_namespace name, root = '', skip = []
+      refresh
+      return nil if skip.include?(root)
+      skip.push root
+      if name == ''
+        if root == ''
+          return ''
+        else
+          return find_fully_qualified_namespace(root, '', skip)
+        end
+      else
+        if (root == '')
+          return name unless @namespace_map[name].nil?
+          get_include_strings_from(*file_nodes).each { |i|
+            reroot = "#{root == '' ? '' : root + '::'}#{i}"
+            recname = find_fully_qualified_namespace name.to_s, reroot, skip
+            return recname unless recname.nil?
+          }
+        else
+          roots = root.to_s.split('::')
+          while roots.length > 0
+            fqns = roots.join('::') + '::' + name
+            return fqns unless @namespace_map[fqns].nil?
+            roots.pop
+          end
+          return name unless @namespace_map[name].nil?
+          get_include_strings_from(*file_nodes).each { |i|
+            recname = find_fully_qualified_namespace name, i, skip
+            return recname unless recname.nil?
+          }
+        end
+      end
+      yard_map.find_fully_qualified_namespace(name, root)
+    end
+
+    def get_namespace_nodes(fqns)
+      return file_nodes if fqns == '' or fqns.nil?
+      refresh
+      @namespace_map[fqns] || []
+    end
+
+    def get_instance_variables(namespace, scope = :instance)
+      refresh
+      result = []
+      ip = @ivar_pins[namespace]
+      unless ip.nil?
+        ip.select{ |pin| pin.scope == scope }.each do |pin|
+          result.push pin.suggestion
+        end
+      end
+      result
+    end
+
+    def get_class_variables(namespace)
+      refresh
+      result = []
+      ip = @cvar_pins[namespace]
+      unless ip.nil?
+        ip.each do |pin|
+          result.push pin.suggestion
+        end
+      end
+      result
+    end
+
+    def get_symbols
+      refresh
+      result = []
+      @symbol_pins.each do |pin|
+        result.push pin.suggestion
+      end
+      result
+    end
+
+    def find_parent(node, *types)
+      parents = @parent_stack[node.object_id]
+      parents.each { |p|
+        return p if types.include?(p.type)
+      }
+      nil
+    end
+
+    def get_root_for(node)
+      s = @parent_stack[node.object_id]
+      return nil if s.nil?
+      return node if s.empty?
+      s.last
+    end
+
+    def get_filename_for(node)
+      top = get_root_for(node)
+      @sources.each do |filename, source|
+        return source.filename if source.node.object_id == top.object_id
+      end
+      nil
+    end
+
+    def infer_instance_variable(var, namespace, scope)
+      refresh
+      pins = @ivar_pins[namespace]
+      return nil if pins.nil?
+      pin = pins.select{|p| p.name == var and p.scope == scope}.first
+      return nil if pin.nil?
+      pin.suggestion.return_type
+    end
+
+    def infer_class_variable(var, namespace)
+      refresh
+      fqns = find_fully_qualified_namespace(namespace)
+      pins = @cvar_pins[fqns]
+      return nil if pins.nil?
+      pin = pins.select{|p| p.name == var}.first
+      return nil if pin.nil?
+      pin.suggestion.return_type
+    end
+
+    def get_global_variables
+      # TODO: Get them
+      []
+    end
+
+    def infer_assignment_node_type node, namespace
+      type = cache.get_assignment_node_type(node, namespace)
+      if type.nil?
+        cmnt = get_comment_for(node)
+        if cmnt.nil?
+          name_i = (node.type == :casgn ? 1 : 0) 
+          sig_i = (node.type == :casgn ? 2 : 1)
+          type = infer_literal_node_type(node.children[sig_i])
+          if type.nil?
+            sig = resolve_node_signature(node.children[sig_i])
+            # Avoid infinite loops from variable assignments that reference themselves
+            return nil if node.children[name_i].to_s == sig.split('.').first
+            type = infer_signature_type(sig, namespace)
+          end
+        else
+          t = cmnt.tag(:type)
+          if t.nil?
+            sig = resolve_node_signature(node.children[1])
+            type = infer_signature_type(sig, namespace)
+          else
+            type = t.types[0]
+          end
+        end
+        cache.set_assignment_node_type(node, namespace, type)
+      end
+      type
+    end
+
+    def infer_signature_type signature, namespace, scope: :class
+      cached = cache.get_signature_type(signature, namespace, scope)
+      return cached unless cached.nil?
+      return nil if signature.nil? or signature.empty?
+      result = nil
+      if namespace.end_with?('#class')
+        result = infer_signature_type signature, namespace[0..-7], scope: (scope == :class ? :instance : :class)
+      else
+        parts = signature.split('.', 2)
+        if parts[0].start_with?('@@')
+          type = infer_class_variable(parts[0], namespace)
+          if type.nil? or parts.empty?
+            result = inner_infer_signature_type(parts[1], type, scope: :instance)
+          else
+            result = type
+          end
+        elsif parts[0].start_with?('@')
+          type = infer_instance_variable(parts[0], namespace, scope)
+          if type.nil? or parts.empty?
+            result = inner_infer_signature_type(parts[1], type, scope: :instance)
+          else
+            result = type
+          end
+        else
+          type = find_fully_qualified_namespace(parts[0], namespace)
+          if type.nil?
+            # It's a method call
+            type = inner_infer_signature_type(parts[0], namespace, scope: scope)
+            if parts[1].nil?
+              result = type
+            else
+              result = inner_infer_signature_type(parts[1], type, scope: :instance)
+            end
+          else
+            result = inner_infer_signature_type(parts[1], type, scope: :class)
+          end
+        end
+      end
+      cache.set_signature_type signature, namespace, scope, result
+      result
+    end
+
+    def get_namespace_type namespace, root = ''
+      type = nil
+      fqns = find_fully_qualified_namespace(namespace, root)
+      nodes = get_namespace_nodes(fqns)
+      unless nodes.nil? or nodes.empty? or !nodes[0].kind_of?(AST::Node)
+        type = nodes[0].type if [:class, :module].include?(nodes[0].type)
+      end
+      type
+    end
+
+    # Get an array of singleton methods that are available in the specified
+    # namespace.
+    #
+    # @return [Array<Solargraph::Suggestion>]
+    def get_methods(namespace, root = '', visibility: [:public])
+      refresh
+      namespace = clean_namespace_string(namespace)
+      meths = []
+      meths += inner_get_methods(namespace, root, []) #unless has_yardoc?
+      yard_meths = yard_map.get_methods(namespace, root, visibility: visibility)
+      if yard_meths.any?
+        meths.concat yard_meths
+      else
+        type = get_namespace_type(namespace, root)
+        if type == :class
+          meths += yard_map.get_instance_methods('Class')
+        elsif type == :module
+          meths += yard_map.get_methods('Module')
+        end
+        meths
+      end
+    end
+
+    # Get an array of instance methods that are available in the specified
+    # namespace.
+    #
+    # @return [Array<Solargraph::Suggestion>]
+    def get_instance_methods(namespace, root = '', visibility: [:public])
+      refresh
+      namespace = clean_namespace_string(namespace)
+      if namespace.end_with?('#class')
+        return get_methods(namespace.split('#').first, root, visibility: visibility)
+      end
+      meths = []
+      meths += inner_get_instance_methods(namespace, root, [], visibility) #unless has_yardoc?
+      fqns = find_fully_qualified_namespace(namespace, root)
+      yard_meths = yard_map.get_instance_methods(fqns, '', visibility: visibility)
+      if yard_meths.any?
+        meths.concat yard_meths
+      else
+        type = get_namespace_type(namespace, root)
+        if type == :class
+          meths += yard_map.get_instance_methods('Object')
+        elsif type == :module
+          meths += yard_map.get_instance_methods('Module')
+        end
+      end
+      meths
+    end
+
+    def get_include_strings_from *nodes
+      arr = []
+      nodes.each { |node|
+        next unless node.kind_of?(AST::Node)
+        arr.push unpack_name(node.children[2]) if (node.type == :send and node.children[1] == :include)
+        node.children.each { |n|
+          arr += get_include_strings_from(n) if n.kind_of?(AST::Node) and n.type != :class and n.type != :module
+        }
+      }
+      arr
+    end
+
+    def update filename
+      @@source_cache[filename] ||= Source.load(filename)
+      cache.clear
+    end
+
+    private
+
+    def clear
+      @stale = false
+      @parent_stack = {}
+      @namespace_map = {}
+      @namespace_tree = {}
+      @required = []
+    end
+
+    def process_maps
+      @sources.clear
+      @workspace_files.each do |f|
+        @@source_cache[f] ||= Source.load(f)
+        @sources[f] = @@source_cache[f]
+      end
+      cache.clear
+      @ivar_pins = {}
+      @cvar_pins = {}
+      @const_pins = {}
+      @method_pins = {}
+      @symbol_pins = []
+      @attr_nodes = {}
+      @namespace_includes = {}
+      @superclasses = {}
+      @parent_stack = {}
+      @namespace_map = {}
+      @namespace_tree = {}
+      @required = []
+      unless @virtual_source.nil?
+        @sources[@virtual_filename] = @virtual_source
+      end
+      @sources.values.each { |s|
+        map_parents s.node
+        map_namespaces s
+      }
+      @stale = false
+    end
+
+    # @return [Solargraph::ApiMap::Cache]
+    def cache
+      @cache ||= Cache.new
+    end
+
+    def inner_get_methods(namespace, root = '', skip = [])
+      meths = []
+      return meths if skip.include?(namespace)
+      skip.push namespace
+      fqns = find_fully_qualified_namespace(namespace, root)
+      return meths if fqns.nil?
+      mn = @method_pins[fqns]
+      unless mn.nil?
+        mn.select{ |pin| pin.scope == :class }.each do |pin|
+          meths.push pin.suggestion
+        end
+      end
+      meths.uniq
+    end
+
+    def inner_get_instance_methods(namespace, root, skip, visibility = [:public])
+      fqns = find_fully_qualified_namespace(namespace, root)
+      meths = []
+      return meths if skip.include?(fqns)
+      skip.push fqns
+      an = @attr_nodes[fqns]
+      unless an.nil?
+        an.each do |pin|
+          meths.concat pin.suggestions
+        end
+      end
+      mn = @method_pins[fqns]
+      unless mn.nil?
+        mn.select{|pin| visibility.include?(pin.visibility) and pin.scope == :instance }.each do |pin|
+          meths.push pin.suggestion
+        end
+      end
+      if visibility.include?(:public) or visibility.include?(:protected)
+        sc = @superclasses[fqns]
+        unless sc.nil?
+          meths.concat inner_get_instance_methods(sc, fqns, skip, visibility - [:private])
+          meths.concat yard_map.get_instance_methods(sc, fqns, visibility: visibility - [:private])
+        end
+      end
+      im = @namespace_includes[fqns]
+      unless im.nil?
+        im.each do |i|
+          meths.concat inner_get_instance_methods(i, fqns, skip, visibility)
+        end
+      end
+      meths.uniq
+    end
+
+    def inner_namespaces_in name, root, skip
+      result = []
+      fqns = find_fully_qualified_namespace(name, root)
+      unless fqns.nil? or skip.include?(fqns)
+        skip.push fqns
+        nodes = get_namespace_nodes(fqns)
+        unless nodes.empty?
+          cursor = @namespace_tree
+          parts = fqns.split('::')
+          parts.each { |p|
+            cursor = cursor[p]
+          }
+          unless cursor.nil?
+            cursor.keys.each { |k|
+              type = get_namespace_type(k, fqns)
+              kind = nil
+              detail = nil
+              if type == :class
+                kind = Suggestion::CLASS
+                detail = 'Class'
+              elsif type == :module
+                kind = Suggestion::MODULE
+                detail = 'Module'
+              end
+              result.push Suggestion.new(k, kind: kind, detail: detail)
+            }
+            nodes = get_namespace_nodes(fqns)
+            nodes.each do |n|
+              result.concat get_constant_nodes(n, fqns)
+              get_include_strings_from(n).each { |i|
+                result += inner_namespaces_in(i, fqns, skip)
+              }
+            end
+          end
+        end
+      end
+      result
+    end
+
+    def get_constant_nodes(node, fqns)
+      result = []
+      node.children.each do |n|
+        if n.kind_of?(AST::Node)
+          if n.type == :casgn
+            cmnt = get_comment_for(n)
+            type = infer_assignment_node_type(n, fqns)
+            result.push Suggestion.new(n.children[1].to_s, kind: Suggestion::CONSTANT, documentation: cmnt, return_type: type)
+          else
+            result.concat get_constant_nodes(n, fqns) unless n.type == :class or n.type == :module
+          end
+        end
+      end
+      result
+    end
+
+    # Get a fully qualified namespace for the given signature.
+    # The signature should be in the form of a method chain, e.g.,
+    # method1.method2
+    #
+    # @return [String] The fully qualified namespace for the signature's type
+    #   or nil if a type could not be determined
+    def inner_infer_signature_type signature, namespace, scope: :instance
+      orig = namespace
+      namespace = clean_namespace_string(namespace)
+      return nil if signature.nil?
+      signature.gsub!(/\.$/, '')
+      if signature.nil? or signature.empty?
+        if scope == :class
+          return "#{namespace}#class"
+        else
+          return "#{namespace}"
+        end
+      end
+      if !namespace.nil? and namespace.end_with?('#class')
+        return inner_infer_signature_type signature, namespace[0..-7], scope: (scope == :class ? :instance : :class)
+      end
+      parts = signature.split('.')
+      type = find_fully_qualified_namespace(namespace)
+      type ||= ''
+      top = true
+      while parts.length > 0 and !type.nil?
+        p = parts.shift
+        next if p.empty?
+        next if !type.nil? and !type.empty? and METHODS_RETURNING_SELF.include?(p)
+        if top and scope == :class
+          if p == 'self'
+            top = false
+            return "Class<#{type}>" if parts.empty?
+            sub = inner_infer_signature_type(parts.join('.'), type, scope: :class)
+            return sub unless sub.to_s == ''
+            next
+          end
+          if p == 'new'
+            scope = :instance
+            type = namespace
+            top = false
+            next
+          end
+          first_class = find_fully_qualified_namespace(p, namespace)
+          sub = nil
+          sub = inner_infer_signature_type(parts.join('.'), first_class, scope: :class) unless first_class.nil?
+          return sub unless sub.to_s == ''
+        end
+        if top and scope == :instance and p == 'self'
+          return type if parts.empty?
+          sub = infer_signature_type(parts.join('.'), type, scope: :instance)
+          return sub unless sub.to_s == ''
+        end
+        if top and scope == :instance and p == '[]' and !orig.nil?
+          if orig.start_with?('Array<')
+            match = orig.match(/Array<([a-z0-9:_]*)/i)[1]
+            type = match
+            next
+          end
+        end
+        unless p == 'new' and scope != :instance
+          if scope == :instance
+            visibility = [:public]
+            visibility.push :private, :protected if top
+            meths = get_instance_methods(type, visibility: visibility)
+            meths += get_methods('') if top or type.to_s == ''
+          else
+            meths = get_methods(type)
+          end
+          meths.delete_if{ |m| m.insert != p }
+          return nil if meths.empty?
+          type = nil
+          match = meths[0].return_type
+          unless match.nil?
+            cleaned = clean_namespace_string(match)
+            if cleaned.end_with?('#class')
+              return inner_infer_signature_type(parts.join('.'), cleaned.split('#').first, scope: :class)
+            else
+              type = find_fully_qualified_namespace(cleaned)
+            end
+          end
+        end
+        scope = :instance
+        top = false
+      end
+      type
+    end
+
+    def map_parents node, tree = []
+      if node.kind_of?(AST::Node)
+        @parent_stack[node.object_id] = tree
+        node.children.each { |c|
+          map_parents c, [node] + tree
+        }
+      end
+    end
+
+    def add_to_namespace_tree tree
+      cursor = @namespace_tree
+      tree.each { |t|
+        cursor[t.to_s] ||= {}
+        cursor = cursor[t.to_s]
+      }
+    end
+
+    def map_namespaces source
+      inner_map_namespaces source, source.node
+    end
+
+    def inner_map_namespaces source, node, tree = [], visibility = :public, scope = :instance, fqn = nil
+      if node.kind_of?(AST::Node)
+        return if node.type == :str or node.type == :dstr
+        if node.type == :class or node.type == :module
+          visibility = :public
+          if node.children[0].kind_of?(AST::Node) and node.children[0].children[0].kind_of?(AST::Node) and node.children[0].children[0].type == :cbase
+            tree = pack_name(node.children[0])
+          else
+            tree = tree + pack_name(node.children[0])
+          end
+          add_to_namespace_tree tree
+          fqn = tree.join('::')
+          @namespace_map[fqn] ||= []
+          @namespace_map[fqn].push node
+          if node.type == :class and !node.children[1].nil?
+            sc = unpack_name(node.children[1])
+            @superclasses[fqn] = sc
+          end
+        end
+        file = source.filename
+        node.children.each do |c|
+          if c.kind_of?(AST::Node)
+            if c.type == :ivasgn
+              @ivar_pins[fqn || ''] ||= []
+              par = find_parent(c, :class, :module, :def, :defs)
+              local_scope = ( (par.kind_of?(AST::Node) and par.type == :def) ? :instance : :class )
+              if c.children[1].nil?
+                ora = find_parent(c, :or_asgn)
+                unless ora.nil?
+                  u = c.updated(:ivasgn, c.children + ora.children[1..-1], nil)
+                  @ivar_pins[fqn || ''].push IvarPin.new(self, u, fqn || '', local_scope, source.docstring_for(c))  
+                end
+              else
+                @ivar_pins[fqn || ''].push IvarPin.new(self, c, fqn || '', local_scope, source.docstring_for(c))
+              end
+            elsif c.type == :cvasgn
+              @cvar_pins[fqn || ''] ||= []
+              if c.children[1].nil?
+                ora = find_parent(c, :or_asgn)
+                unless ora.nil?
+                  u = c.updated(:cvasgn, c.children + ora.children[1..-1], nil)
+                  @cvar_pins[fqn || ''].push CvarPin.new(self, u, fqn || '', source.docstring_for(c))  
+                end
+              else
+                @cvar_pins[fqn || ''].push CvarPin.new(self, c, fqn || '', source.docstring_for(c))
+              end
+            elsif c.type == :sym
+              @symbol_pins.push SymbolPin.new(c)
+            elsif c.type == :casgn
+              @const_pins[fqn] ||= []
+              @const_pins[fqn].push ConstPin.new(self, c, fqn, source.docstring_for(c))
+            else
+              unless fqn.nil?
+                if c.kind_of?(AST::Node)
+                  if c.type == :def and c.children[0].to_s[0].match(/[a-z]/i)
+                    @method_pins[fqn] ||= []
+                    cmnt = source.docstring_for(c)
+                    @method_pins[fqn].push MethodPin.new(source, c, fqn, scope, visibility, source.docstring_for(c))
+                    inner_map_namespaces source, c, tree, visibility, scope, fqn
+                    next
+                  elsif c.type == :defs
+                    @method_pins[fqn] ||= []
+                    @method_pins[fqn].push MethodPin.new(source, c, fqn, :class, :public, source.docstring_for(c))
+                    inner_map_namespaces source, c, tree, :public, :class, fqn
+                    next
+                  elsif c.type == :send and [:public, :protected, :private].include?(c.children[1])
+                    visibility = c.children[1]
+                  elsif c.type == :send and c.children[1] == :include #and node.type == :class
+                    @namespace_includes[fqn] ||= []
+                    c.children[2..-1].each do |i|
+                      @namespace_includes[fqn].push unpack_name(i)
+                    end
+                  elsif c.type == :send and [:attr_reader, :attr_writer, :attr_accessor].include?(c.children[1])
+                    @attr_nodes[fqn] ||= []
+                    @attr_nodes[fqn].push AttrPin.new(c)
+                  elsif c.type == :sclass and c.children[0].type == :self
+                    inner_map_namespaces source, c, tree, :public, :class, fqn
+                    next
+                  end
+                end
+              end
+              if c.type == :send and c.children[1] == :require
+                if c.children[2].kind_of?(AST::Node) and c.children[2].type == :str
+                  @required.push c.children[2].children[0].to_s
+                end
+              end
+              inner_map_namespaces source, c, tree, visibility, scope, fqn
+            end
+          end
+        end
+      end
+    end
+
+    def file_nodes
+      @sources.values.map(&:node)
+    end
+
+    def clean_namespace_string namespace
+      result = namespace.to_s.gsub(/<.*$/, '')
+      if result == 'Class' and namespace.include?('<')
+        subtype = namespace.match(/<([a-z0-9:_]*)/i)[1]
+        result = "#{subtype}#class"
+      end
+      result
+    end
+  end
+end