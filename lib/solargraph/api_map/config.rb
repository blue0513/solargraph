require 'yaml'

module Solargraph
  class ApiMap
    class Config
      # @return [String]
      attr_reader :workspace
<<<<<<< HEAD
      attr_reader :raw_data
=======

      # @return [Array<String>]
      attr_reader :included

      # @return [Array<String>]
      attr_reader :excluded
>>>>>>> a6c5b49a

      # @return [Array<String>]
      attr_reader :domains

      def initialize workspace = nil
        @workspace = workspace
<<<<<<< HEAD
        include_globs = ['**/*.rb']
        exclude_globs = ['spec/**/*', 'test/**/*']
=======
        @included = []
        @excluded = []
        @domains = []
>>>>>>> a6c5b49a
        unless @workspace.nil?
          include_globs = ['**/*.rb']
          exclude_globs = ['spec/**/*', 'test/**/*']
          sfile = File.join(@workspace, '.solargraph.yml')
          if File.file?(sfile)
<<<<<<< HEAD
            @raw_data = YAML.load(File.read(sfile))
=======
            conf = YAML.load(File.read(sfile))
            include_globs = conf['include'] || include_globs
            exclude_globs = conf['exclude'] || []
            @domains = conf['domains'] || []
>>>>>>> a6c5b49a
          end
          include_globs.each { |g| @included.concat process_glob(g) }
          exclude_globs.each { |g| @excluded.concat process_glob(g) }
        end
<<<<<<< HEAD
        @raw_data ||= {}
        @raw_data['include'] = @raw_data['include'] || include_globs
        @raw_data['exclude'] = @raw_data['exclude'] || exclude_globs
      end

      def included
        process_globs @raw_data['include']
      end

      def excluded
        process_globs @raw_data['exclude']
=======
>>>>>>> a6c5b49a
      end

      private

      def process_globs globs
        result = []
        globs.each do |glob|
          Dir[File.join workspace, glob].each do |f|
            result.push File.realdirpath(f)
          end
        end
        result
      end
    end
  end
end<|MERGE_RESOLUTION|>--- conflicted
+++ resolved
@@ -5,48 +5,38 @@
     class Config
       # @return [String]
       attr_reader :workspace
-<<<<<<< HEAD
       attr_reader :raw_data
-=======
 
       # @return [Array<String>]
       attr_reader :included
 
       # @return [Array<String>]
       attr_reader :excluded
->>>>>>> a6c5b49a
 
       # @return [Array<String>]
       attr_reader :domains
 
       def initialize workspace = nil
         @workspace = workspace
-<<<<<<< HEAD
         include_globs = ['**/*.rb']
         exclude_globs = ['spec/**/*', 'test/**/*']
-=======
         @included = []
         @excluded = []
         @domains = []
->>>>>>> a6c5b49a
         unless @workspace.nil?
           include_globs = ['**/*.rb']
           exclude_globs = ['spec/**/*', 'test/**/*']
           sfile = File.join(@workspace, '.solargraph.yml')
           if File.file?(sfile)
-<<<<<<< HEAD
             @raw_data = YAML.load(File.read(sfile))
-=======
             conf = YAML.load(File.read(sfile))
             include_globs = conf['include'] || include_globs
             exclude_globs = conf['exclude'] || []
             @domains = conf['domains'] || []
->>>>>>> a6c5b49a
           end
           include_globs.each { |g| @included.concat process_glob(g) }
           exclude_globs.each { |g| @excluded.concat process_glob(g) }
         end
-<<<<<<< HEAD
         @raw_data ||= {}
         @raw_data['include'] = @raw_data['include'] || include_globs
         @raw_data['exclude'] = @raw_data['exclude'] || exclude_globs
@@ -58,8 +48,6 @@
 
       def excluded
         process_globs @raw_data['exclude']
-=======
->>>>>>> a6c5b49a
       end
 
       private
