module Solargraph
  # A Library handles coordination between a Workspace and an ApiMap.
  #
  class Library
    include Logging

    # @return [Solargraph::Workspace]
    attr_reader :workspace

    # @return [String, nil]
    attr_reader :name

    # @param workspace [Solargraph::Workspace]
    def initialize workspace = Solargraph::Workspace.new, name = nil
      @workspace = workspace
      @name = name
      api_map.catalog bundle
      @synchronized = true
    end

    # True if the ApiMap is up to date with the library's workspace and open
    # files.
    #
    # @return [Boolean]
    def synchronized?
      @synchronized
    end

    # Open a file in the library. Opening a file will make it available for
    # checkout and merge it into the workspace if applicable.
    #
    # @param filename [String]
    # @param text [String]
    # @param version [Integer]
    # @return [void]
    def open filename, text, version
      mutex.synchronize do
        source = Solargraph::Source.load_string(text, filename, version)
        workspace.merge source
        open_file_hash[filename] = source
        checkout filename
        catalog
      end
    end

    def open_from_disk filename
      mutex.synchronize do
        source = Solargraph::Source.load(filename)
        workspace.merge source
        open_file_hash[filename] = source
        checkout filename
        catalog
      end
    end

    # True if the specified file is currently open.
    #
    # @param filename [String]
    # @return [Boolean]
    def open? filename
      open_file_hash.has_key? filename
    end

    # True if the specified file is included in the workspace (but not
    # necessarily open).
    #
    # @param filename [String]
    # @return [Boolean]
    def contain? filename
      workspace.has_file?(filename)
    end

    # Create a source to be added to the workspace. The file is ignored if it is
    # neither open in the library nor included in the workspace.
    #
    # @param filename [String]
    # @param text [String] The contents of the file
    # @return [Boolean] True if the file was added to the workspace.
    def create filename, text
      result = false
      mutex.synchronize do
        next unless contain?(filename) || open?(filename) || workspace.would_merge?(filename)
        source = Solargraph::Source.load_string(text, filename)
        workspace.merge(source)
        catalog
        result = true
      end
      result
    end

    # Create a file source from a file on disk. The file is ignored if it is
    # neither open in the library nor included in the workspace.
    #
    # @param filename [String]
    # @return [Boolean] True if the file was added to the workspace.
    def create_from_disk filename
      result = false
      mutex.synchronize do
        next if File.directory?(filename) || !File.exist?(filename)
        next unless contain?(filename) || open?(filename) || workspace.would_merge?(filename)
        source = Solargraph::Source.load_string(File.read(filename), filename)
        workspace.merge(source)
        open_file_hash[filename] = source if open_file_hash.key?(filename)
        @current = source if @current && @current.filename == source.filename
        catalog
        result = true
      end
      result
    end

    # Delete a file from the library. Deleting a file will make it unavailable
    # for checkout and optionally remove it from the workspace unless the
    # workspace configuration determines that it should still exist.
    #
    # @param filename [String]
    # @return [void]
    def delete filename
      mutex.synchronize do
        open_file_hash.delete filename
        workspace.remove filename
        catalog
      end
    end

    # Close a file in the library. Closing a file will make it unavailable for
    # checkout although it may still exist in the workspace.
    #
    # @param filename [String]
    # @return [void]
    def close filename
      mutex.synchronize do
        open_file_hash.delete filename
        catalog
      end
    end

    # Get completion suggestions at the specified file and location.
    #
    # @param filename [String] The file to analyze
    # @param line [Integer] The zero-based line number
    # @param column [Integer] The zero-based column number
    # @return [SourceMap::Completion]
    # @todo Take a Location instead of filename/line/column
    def completions_at filename, line, column
      position = Position.new(line, column)
      cursor = Source::Cursor.new(checkout(filename), position)
      api_map.clip(cursor).complete
    end

    # Get definition suggestions for the expression at the specified file and
    # location.
    #
    # @param filename [String] The file to analyze
    # @param line [Integer] The zero-based line number
    # @param column [Integer] The zero-based column number
    # @return [Array<Solargraph::Pin::Base>]
    # @todo Take filename/position instead of filename/line/column
    def definitions_at filename, line, column
      position = Position.new(line, column)
      cursor = Source::Cursor.new(checkout(filename), position)
      api_map.clip(cursor).define
    end

    # Get signature suggestions for the method at the specified file and
    # location.
    #
    # @param filename [String] The file to analyze
    # @param line [Integer] The zero-based line number
    # @param column [Integer] The zero-based column number
    # @return [Array<Solargraph::Pin::Base>]
    # @todo Take filename/position instead of filename/line/column
    def signatures_at filename, line, column
      position = Position.new(line, column)
      cursor = Source::Cursor.new(checkout(filename), position)
      api_map.clip(cursor).signify
    end

    # @param filename [String]
    # @param line [Integer]
    # @param column [Integer]
    # @param strip [Boolean] Strip special characters from variable names
    # @return [Array<Solargraph::Range>]
    # @todo Take a Location instead of filename/line/column
    def references_from filename, line, column, strip: false
      cursor = api_map.cursor_at(filename, Position.new(line, column))
      clip = api_map.clip(cursor)
      pins = clip.define
      return [] if pins.empty?
      result = []
      pins.uniq.each do |pin|
        (workspace.sources + open_file_hash.values).uniq.each do |source|
          found = source.references(pin.name)
          found.select! do |loc|
            referenced = definitions_at(loc.filename, loc.range.ending.line, loc.range.ending.character)
            referenced.any?{|r| r == pin}
          end
          # HACK for language clients that exclude special characters from the start of variable names
          if strip && match = cursor.word.match(/^[^a-z0-9_]+/i)
            found.map! do |loc|
              Solargraph::Location.new(loc.filename, Solargraph::Range.from_to(loc.range.start.line, loc.range.start.column + match[0].length, loc.range.ending.line, loc.range.ending.column))
            end
          end
          result.concat(found.sort do |a, b|
            a.range.start.line <=> b.range.start.line
          end)
        end
      end
      result
    end

    # Get the pin at the specified location or nil if the pin does not exist.
    #
    # @param location [Location]
    # @return [Solargraph::Pin::Base]
    def locate_pin location
      api_map.locate_pin location
    end

    # Get an array of pins that match a path.
    #
    # @param path [String]
    # @return [Array<Solargraph::Pin::Base>]
    def get_path_pins path
      api_map.get_path_suggestions(path)
    end

    # Check a file out of the library. If the file is not part of the
    # workspace, the ApiMap will virtualize it for mapping purposes. If
    # filename is nil, any source currently checked out of the library
    # will be removed from the ApiMap. Only one file can be checked out
    # (virtualized) at a time.
    #
    # @raise [FileNotFoundError] if the file does not exist.
    #
    # @param filename [String]
    # @return [Source]
    def checkout filename
      @current = read(filename)
      catalog
      @current
    end

    # @param query [String]
    # @return [Array<YARD::CodeObject::Base>]
    def document query
      api_map.document query
    end

    # @param query [String]
    # @return [Array<String>]
    def search query
      api_map.search query
    end

    # Get an array of all symbols in the workspace that match the query.
    #
    # @param query [String]
    # @return [Array<Pin::Base>]
    def query_symbols query
      api_map.query_symbols query
    end

    # Get an array of document symbols.
    #
    # Document symbols are composed of namespace, method, and constant pins.
    # The results of this query are appropriate for building the response to a
    # textDocument/documentSymbol message in the language server protocol.
    #
    # @param filename [String]
    # @return [Array<Solargraph::Pin::Base>]
    def document_symbols filename
      return [] unless open_file_hash.key?(filename)
      api_map.document_symbols(filename)
    end

    # @param path [String]
    # @return [Array<Solargraph::Pin::Base>]
    def path_pins path
      api_map.get_path_suggestions(path)
    end

    # Update a source in the library from the provided updater.
    #
    # @note This method will not update the library's ApiMap. See
    #   Library#ynchronized? and Library#catalog for more information.
    #
    #
    # @raise [FileNotFoundError] if the updater's file is not available.
    # @param updater [Solargraph::Source::Updater]
    # @return [void]
    def update updater
      mutex.synchronize do
        if workspace.has_file?(updater.filename)
          workspace.synchronize!(updater)
          open_file_hash[updater.filename] = workspace.source(updater.filename) if open?(updater.filename)
        else
          raise FileNotFoundError, "Unable to update #{updater.filename}" unless open?(updater.filename)
          open_file_hash[updater.filename] = open_file_hash[updater.filename].synchronize(updater)
        end
        @current = open_file_hash[updater.filename] if @current && @current.filename == updater.filename
        @synchronized = false
      end
    end

    # Get the current text of a file in the library.
    #
    # @param filename [String]
    # @return [String]
    def read_text filename
      source = read(filename)
      source.code
    end

    # Get diagnostics about a file.
    #
    # @param filename [String]
    # @return [Array<Hash>]
    def diagnose filename
      # @todo Only open files get diagnosed. Determine whether anything or
      #   everything in the workspace should get diagnosed, or if there should
      #   be an option to do so.
      return [] unless open?(filename)
      result = []
      source = read(filename)
      workspace.config.reporters.each do |name|
        reporter = Diagnostics.reporter(name)
        raise DiagnosticsError, "Diagnostics reporter #{name} does not exist" if reporter.nil?
        result.concat reporter.new.diagnose(source, api_map)
      end
      result
    end

    # Update the ApiMap from the library's workspace and open files.
    #
    # @return [void]
    def catalog
      logger.info "Cataloging #{workspace.directory.empty? ? 'generic workspace' : workspace.directory}"
      api_map.catalog bundle
      @synchronized = true
    end

<<<<<<< HEAD
    def folding_ranges filename
      read(filename).folding_ranges
=======
    # @return [Array<Source>]
    def open_sources
      open_file_hash.values
>>>>>>> f36ab6bc
    end

    # Create a library from a directory.
    #
    # @param directory [String] The path to be used for the workspace
    # @return [Solargraph::Library]
    def self.load directory = '', name = nil
      Solargraph::Library.new(Solargraph::Workspace.new(directory), name)
    end

    private

    # @return [Mutex]
    def mutex
      @mutex ||= Mutex.new
    end

    # @return [ApiMap]
    def api_map
      @api_map ||= Solargraph::ApiMap.new
    end

    # @return [Bundle]
    def bundle
      Bundle.new(
        workspace: workspace,
        opened: @current ? [@current] : []
      )
    end

    # A collection of files that are currently open in the library. Open
    # files do not need to be in the workspace.
    #
    # @return [Hash{String => Source}]
    def open_file_hash
      @open_file_hash ||= {}
    end

    # Get the source for an open file or create a new source if the file
    # exists on disk. Sources created from disk are not added to the open
    # workspace files, i.e., the version on disk remains the authoritative
    # version.
    #
    # @raise [FileNotFoundError] if the file does not exist
    # @param filename [String]
    # @return [Solargraph::Source]
    def read filename
      return open_file_hash[filename] if open_file_hash.key?(filename)
      raise FileNotFoundError, "File not found: #{filename}" unless workspace.has_file?(filename)
      workspace.source(filename)
    end
  end
end<|MERGE_RESOLUTION|>--- conflicted
+++ resolved
@@ -339,14 +339,13 @@
       @synchronized = true
     end
 
-<<<<<<< HEAD
     def folding_ranges filename
       read(filename).folding_ranges
-=======
+    end
+
     # @return [Array<Source>]
     def open_sources
       open_file_hash.values
->>>>>>> f36ab6bc
     end
 
     # Create a library from a directory.
