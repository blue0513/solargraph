--- conflicted
+++ resolved
@@ -204,40 +204,9 @@
 
     protected
 
-<<<<<<< HEAD
-    # @return [void]
-    def process_directives pins
-      pins.each do |pin|
-        pin.directives.each do |d|
-          # ns = namespace_for(k.node)
-          ns = (pin.kind == Pin::NAMESPACE ? pin.path : pin.namespace)
-          docstring = YARD::Docstring.parser.parse(d.tag.text).to_docstring
-          if d.tag.tag_name == 'attribute'
-            t = (d.tag.types.nil? || d.tag.types.empty?) ? nil : d.tag.types.flatten.join('')
-            if t.nil? or t.include?('r')
-              # location, namespace, name, docstring, access
-              @pins.push Solargraph::Pin::Attribute.new(pin.location, pin.named_context, d.tag.name, docstring.all, :reader, :instance)
-            end
-            if t.nil? or t.include?('w')
-              @pins.push Solargraph::Pin::Attribute.new(pin.location, pin.named_context, "#{d.tag.name}=", docstring.all, :writer, :instance)
-            end
-          elsif d.tag.tag_name == 'method'
-            @pins.push Solargraph::Pin::Method.new(pin.location, pin.named_context, d.tag.name, docstring.all, :instance, :public, [])
-          elsif d.tag.tag_name == 'macro'
-            @path_macros[pin.path] = d
-          elsif d.tag.tag_name == 'domain'
-            @domains.push d.tag.text
-          else
-            # STDERR.puts "Nothing to do for directive: #{d}"
-          end
-        end
-      end
-    end
-=======
     attr_writer :version
 
     attr_writer :code
->>>>>>> e94b0b93
 
     class << self
       # @param filename [String]
