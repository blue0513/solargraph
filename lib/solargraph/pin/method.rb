--- conflicted
+++ resolved
@@ -54,26 +54,6 @@
         end
         @documentation
       end
-<<<<<<< HEAD
-
-      # @todo This method was temporarily migrated directly from Suggestion
-      # @return [Array<String>]
-      def params
-        if @params.nil?
-          @params = []
-          return @params if docstring.nil?
-          param_tags = docstring.tags(:param)
-          unless param_tags.empty?
-            param_tags.each do |t|
-              txt = t.name.to_s
-              txt += " [#{t.types.join(',')}]" unless t.types.nil? or t.types.empty?
-              txt += " #{t.text}" unless t.text.nil? or t.text.empty?
-              @params.push txt
-            end
-          end
-        end
-        @params
-      end
 
       private
 
@@ -87,8 +67,6 @@
         return [] if tag.nil?
         ComplexType.parse *tag.types
       end
-=======
->>>>>>> ac347b08
     end
   end
 end